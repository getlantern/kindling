--- conflicted
+++ resolved
@@ -27,15 +27,8 @@
 type Kindling interface {
 	// NewHTTPClient returns a new HTTP client that is configured to use kindling.
 	NewHTTPClient() *http.Client
-<<<<<<< HEAD
-}
-type roundTripperGenerator interface {
-	roundTripper(ctx context.Context, addr string) (http.RoundTripper, error)
-	name() string
-=======
 	// ReplaceTransport replaces an existing transport RoundTripper generator with the provided one.
 	ReplaceTransport(name string, rt func(ctx context.Context, addr string) (http.RoundTripper, error)) error
->>>>>>> 9b6393d7
 }
 type roundTripperGenerator func(ctx context.Context, addr string) (http.RoundTripper, error)
 
@@ -99,8 +92,6 @@
 	return k.httpClient
 }
 
-<<<<<<< HEAD
-=======
 func (k *kindling) ReplaceTransport(name string, rt func(ctx context.Context, addr string) (http.RoundTripper, error)) error {
 	k.roundTripperGeneratorsMutex.Lock()
 	defer k.roundTripperGeneratorsMutex.Unlock()
@@ -115,7 +106,6 @@
 	return fmt.Errorf("Could not find matching transport: %v", name)
 }
 
->>>>>>> 9b6393d7
 // WithDomainFronting is a functional option that sets up domain fronting for kindling using
 // the provided fronted.Fronted instance from https://github.com/getlantern/fronted.
 func WithDomainFronting(f fronted.Fronted) Option {

--- conflicted
+++ resolved
@@ -136,9 +136,8 @@
 			}
 		})
 	})
-<<<<<<< HEAD
-=======
-}
+}
+
 func TestKindling_ReplaceTransport(t *testing.T) {
 	t.Parallel()
 
@@ -225,5 +224,4 @@
 			t.Errorf("ReplaceTransport() error = nil; want error")
 		}
 	})
->>>>>>> 9b6393d7
 }